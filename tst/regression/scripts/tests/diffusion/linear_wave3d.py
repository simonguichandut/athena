# Regression test based on the decaying linear wave due to viscosity,
# Ohmic resistivity and thermal conduction. The decay rate is fit and
# then compared with analytic solution, given by:

# Ryu, D., Jones, T. W., & Frank, A. (1995). Numerical Magnetohydrodynamics in
# Astrophysics: Algorithm and Tests for Multidimensional Flow. The Astrophysical Journal,
# 452, 785. doi:10.1086/176347


# Modules
import numpy as np
from numpy.polynomial import Polynomial
import sys
import scripts.utils.athena as athena
sys.path.insert(0, '../../vis/python')
import athena_read  # noqa
athena_read.check_nan_flag = True

_nu = 0.01
_kappa = _nu*2.0
_eta = _kappa
_c_s = 0.5  # slow mode wave speed of Athena++ linear wave configuration

resolution_range = [32, 64]
<<<<<<< HEAD
method = 'Explicit'
# Upper bound on relative L1 error for each above nx1:
error_rel_tols = [0.22, 0.05]
=======
# Upper bound on relative L1 error for each above nx1:
error_rel_tols = [0.22, 0.05]
# lower bound on convergence rate at final (Nx1=64) asymptotic convergence regime
rate_tols = [2.0]  # convergence rate > 3.0 for this particular resolution, sovler
>>>>>>> cabc8272


def prepare(*args, **kwargs):
    athena.configure('b', *args,
                     prob='linear_wave',
                     flux='hlld',
                     eos='adiabatic', **kwargs)
    athena.make()


def run(**kwargs):
    for i in resolution_range:
        arguments = ['output2/dt=0.03',
                     'time/tlim=3.0',
                     'time/ncycle_out=0',
                     # L-going slow wave
                     'problem/wave_flag=2',
                     'problem/amp=1.0e-4',
                     'problem/vflow=0.0',
                     'problem/nu_iso={}'.format(_nu),
                     'problem/eta_ohm={}'.format(_eta),
                     'problem/kappa_iso={}'.format(_kappa),
                     'mesh/nx1=' + repr(i),
                     'mesh/nx2=' + repr(i/2),
                     'mesh/nx3=' + repr(i/2),
                     'meshblock/nx1=' + repr(i),
                     'meshblock/nx2=' + repr(i/2),
                     'meshblock/nx3=' + repr(i/2),
                     'job/problem_id=DecayLinWave-{}'.format(i)]
        athena.run('mhd/athinput.linear_wave3d', arguments)


def analyze():
    # Lambda=1 for Athena++'s linear wave setups in 1D, 2D, and 3D:
    L = 1.0
    ksqr = (2.0*np.pi/L)**2
    # Equation 3.13 from Ryu, et al. (modified to add thermal conduction term)
    # fast mode decay rate = (19\nu/4 + 3\eta + 3(\gamma-1)^2*kappa/gamma/4)*(2/15)*k^2
    # Equation 3.14 from Ryu, et al. (modified to add thermal conduction term)
    # slow mode decay rate = (4\nu + 3\eta/4 + 3(\gamma-1)^2*kappa/gamma)*(2/15)*k^2
    slow_mode_rate = (4.0*_nu + 3.0*_eta/4.0 + _kappa*4.0/5.0)*(2.0/15.0)*ksqr

    # Equation 3.16
    re_num = (4.0*np.pi**2 * _c_s)/(L*slow_mode_rate)
    nframe = 100
    dumprate = 0.03
    analyze_status = True
    errors_abs = []

    for (nx, err_tol) in zip(resolution_range, error_rel_tols):
<<<<<<< HEAD
        print('[Decaying 3D Linear Wave {}]: '
              'Mesh size {} x {} x {}'.format(method, nx, nx/2, nx/2))
=======
        print("[Decaying 3D Linear Wave]: Mesh size {} x {} x {}".format(nx, nx/2, nx/2))
>>>>>>> cabc8272
        basename = 'bin/DecayLinWave-{}.block0.out2.'.format(nx)
        max_vy = np.zeros(nframe)
        tt = np.zeros(nframe)
        # TODO(#237): Replace full 3D dataset output with user-defined .hst output
        for i in range(nframe):
            x1f, x2f, x3f, data = athena_read.vtk(basename + '{:05d}.vtk'.format(i))
            max_vy[i] = np.max(data['vel'][..., 1])
            tt[i] = i*dumprate

        # estimate the decay rate from simulation, using weighted least-squares (WLS)
        yy = np.log(np.abs(max_vy))
        p, [resid, rank, sv, rcond] = Polynomial.fit(tt, yy, 1, w=np.sqrt(max_vy),
                                                     full=True)
        resid_normal = np.sum((yy - p(tt)) ** 2)
        r2 = 1 - resid_normal/(yy.size*yy.var())
        pnormal = p.convert(domain=(-1, 1))
        fit_rate = -pnormal.coef[-1]

        error_abs = np.fabs(slow_mode_rate - fit_rate)
        errors_abs += [error_abs]
        error_rel = np.fabs(slow_mode_rate/fit_rate - 1.0)
        err_rel_tol_percent = err_tol*100.

<<<<<<< HEAD
        print('[Decaying 3D Linear Wave {}]: Reynolds number of slow mode: {}'.format(
            method, re_num))
        print('[Decaying 3D Linear Wave {}]: R-squared of WLS regression = {}'.format(
            method, r2))
        print('[Decaying 3D Linear Wave {}]: Analytic decay rate = {}'.format(
            method, slow_mode_rate))
        print('[Decaying 3D Linear Wave {}]: Measured decay rate = {}'.format(
            method, fit_rate))
        print('[Decaying 3D Linear Wave {}]: Decay rate absolute error = {}'.format(
            method, error_abs))
        print('[Decaying 3D Linear Wave {}]: Decay rate relative error = {}'.format(
            method, error_rel))

        if error_rel > err_tol:
            print('[Decaying 3D Linear Wave {}]: decay rate disagrees'
                  ' with prediction by >{}%'.format(method, err_rel_tol_percent))
            analyze_status = False
        else:
            print('[Decaying 3D Linear Wave {}]: decay rate is within '
                  '{}% of analytic value'.format(method, err_rel_tol_percent))
        print('')

=======
        print('[Decaying 3D Linear Wave]: Reynolds number of slow mode: {}'.format(
            re_num))
        print('[Decaying 3D Linear Wave]: R-squared of WLS regression = {}'.format(
            r2))
        print('[Decaying 3D Linear Wave]: Analytic decay rate = {}'.format(
            slow_mode_rate))
        print('[Decaying 3D Linear Wave]: Measured decay rate = {}'.format(
            fit_rate))
        print('[Decaying 3D Linear Wave]: Decay rate absolute error = {}'.format(
            error_abs))
        print('[Decaying 3D Linear Wave]: Decay rate relative error = {}'.format(
            error_rel))

        if error_rel > err_tol:
            print('[Decaying 3D Linear Wave]: decay rate disagrees'
                  ' with prediction by >{}%'.format(err_rel_tol_percent))
            analyze_status = False
        else:
            print('[Decaying 3D Linear Wave]: decay rate is within '
                  '{}% of analytic value'.format(err_rel_tol_percent))
        print('')

    # Check second-order convergence rate of overall solver (STS converges only at 1st)
    rate = np.log(errors_abs[-2]/errors_abs[-1]) / (
        np.log(resolution_range[-1]/resolution_range[-2]))
    print('[Decaying 3D Linear Wave]: convergence rate of decay rate error = {}'.format(
        rate))
    if rate < rate_tols[-1]:
        print('[Decaying 3D Linear Wave]: convergence of decay rate absolute error '
              'is slower than {}'.format(rate_tols[-1]))
        analyze_status = False
    else:
        print('[Decaying 3D Linear Wave]: convergence of decay rate absolute error '
              'is at least {}'.format(rate_tols[-1]))

>>>>>>> cabc8272
    return analyze_status<|MERGE_RESOLUTION|>--- conflicted
+++ resolved
@@ -22,16 +22,20 @@
 _c_s = 0.5  # slow mode wave speed of Athena++ linear wave configuration
 
 resolution_range = [32, 64]
-<<<<<<< HEAD
+
 method = 'Explicit'
-# Upper bound on relative L1 error for each above nx1:
-error_rel_tols = [0.22, 0.05]
-=======
 # Upper bound on relative L1 error for each above nx1:
 error_rel_tols = [0.22, 0.05]
 # lower bound on convergence rate at final (Nx1=64) asymptotic convergence regime
 rate_tols = [2.0]  # convergence rate > 3.0 for this particular resolution, sovler
->>>>>>> cabc8272
+
+# NOTE: the linear wave convergence test is currently insufficiently discriminatory for
+# both STS and non-STS handling of the diffusion terms. pgen/linear_wave.cpp does NOT
+# initialize the correct diffusive eigenmodes, nor are we checking the exact analytic
+# solution (unlike simpler 1D diffusion/ tests like viscous_diffusion.py) but instead are
+# checking a decay rate predicted by linear analysis that becomes invalid at large
+# diffusion coefficients (where we would be able to observe the different convergence
+# rates of the STS and non-STS solvers).
 
 
 def prepare(*args, **kwargs):
@@ -82,12 +86,8 @@
     errors_abs = []
 
     for (nx, err_tol) in zip(resolution_range, error_rel_tols):
-<<<<<<< HEAD
         print('[Decaying 3D Linear Wave {}]: '
               'Mesh size {} x {} x {}'.format(method, nx, nx/2, nx/2))
-=======
-        print("[Decaying 3D Linear Wave]: Mesh size {} x {} x {}".format(nx, nx/2, nx/2))
->>>>>>> cabc8272
         basename = 'bin/DecayLinWave-{}.block0.out2.'.format(nx)
         max_vy = np.zeros(nframe)
         tt = np.zeros(nframe)
@@ -111,7 +111,6 @@
         error_rel = np.fabs(slow_mode_rate/fit_rate - 1.0)
         err_rel_tol_percent = err_tol*100.
 
-<<<<<<< HEAD
         print('[Decaying 3D Linear Wave {}]: Reynolds number of slow mode: {}'.format(
             method, re_num))
         print('[Decaying 3D Linear Wave {}]: R-squared of WLS regression = {}'.format(
@@ -134,30 +133,8 @@
                   '{}% of analytic value'.format(method, err_rel_tol_percent))
         print('')
 
-=======
-        print('[Decaying 3D Linear Wave]: Reynolds number of slow mode: {}'.format(
-            re_num))
-        print('[Decaying 3D Linear Wave]: R-squared of WLS regression = {}'.format(
-            r2))
-        print('[Decaying 3D Linear Wave]: Analytic decay rate = {}'.format(
-            slow_mode_rate))
-        print('[Decaying 3D Linear Wave]: Measured decay rate = {}'.format(
-            fit_rate))
-        print('[Decaying 3D Linear Wave]: Decay rate absolute error = {}'.format(
-            error_abs))
-        print('[Decaying 3D Linear Wave]: Decay rate relative error = {}'.format(
-            error_rel))
 
-        if error_rel > err_tol:
-            print('[Decaying 3D Linear Wave]: decay rate disagrees'
-                  ' with prediction by >{}%'.format(err_rel_tol_percent))
-            analyze_status = False
-        else:
-            print('[Decaying 3D Linear Wave]: decay rate is within '
-                  '{}% of analytic value'.format(err_rel_tol_percent))
-        print('')
-
-    # Check second-order convergence rate of overall solver (STS converges only at 1st)
+    # Check 2nd order convergence rate of solver (STS should only converge at 1st order)
     rate = np.log(errors_abs[-2]/errors_abs[-1]) / (
         np.log(resolution_range[-1]/resolution_range[-2]))
     print('[Decaying 3D Linear Wave]: convergence rate of decay rate error = {}'.format(
@@ -170,5 +147,4 @@
         print('[Decaying 3D Linear Wave]: convergence of decay rate absolute error '
               'is at least {}'.format(rate_tols[-1]))
 
->>>>>>> cabc8272
     return analyze_status