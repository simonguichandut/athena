#ifndef EOS_HPP
#define EOS_HPP
//======================================================================================
// Athena++ astrophysical MHD code
// Copyright (C) 2014 James M. Stone  <jmstone@princeton.edu>
// See LICENSE file for full public license information.
//======================================================================================
//! \file eos.hpp
//  \brief defines class FluidEqnOfState
//  Contains data and functions that implement the equation of state for the fluid
//======================================================================================

// Athena headers
#include "../../athena.hpp"         // Real
#include "../../athena_arrays.hpp"  // AthenaArray

// Declarations
class Fluid;
class ParameterInput;
struct InterfaceField;

//! \class FluidEqnOfState
//  \brief data and functions that implement EoS for fluid

class FluidEqnOfState {
public:
  FluidEqnOfState(Fluid *pf, ParameterInput *pin);
  ~FluidEqnOfState();

  void ConservedToPrimitive(AthenaArray<Real> &cons, const AthenaArray<Real> &prim_old,
    const InterfaceField &b, AthenaArray<Real> &prim, AthenaArray<Real> &bcc);

<<<<<<< HEAD
  Real SoundSpeed(const Real prim[NFLUID]); 
  Real FastMagnetosonicSpeed(const Real prim[((NFLUID)+(NFIELD)-1)], const Real bx); 
  void FastMagnetosonicSpeedsRelativistic(Real rho, Real pgas,
      Real vx, Real vy, Real vz,
      Real ut, Real ux, Real uy, Real uz,
      Real bx, Real by, Real bz,
      Real bcovt, Real bcovx, Real bcovy, Real bcovz,
      Real &lambda_plus, Real &lambda_minus);
=======
  Real SoundSpeed(const Real prim[(NFLUID)]); 
  Real FastMagnetosonicSpeed(const Real prim[(NWAVE)], const Real bx); 
>>>>>>> 3cd50c28
  Real GetGamma() const {return gamma_;}
  Real GetIsoSoundSpeed() const {return iso_sound_speed_;}
  Real GetDensityFloor() const {return density_floor_;}
  Real GetPressureFloor() const {return pressure_floor_;}

private:
  Fluid *pmy_fluid_;             // ptr to Fluid containing this EqnOfState
  Real iso_sound_speed_, gamma_; // isothermal Cs, ratio of specific heats
  AthenaArray<Real> g_, g_inv_;  // metric and its inverse, used for cons->prim in GR
  Real density_floor_, pressure_floor_; // density and pressure floors
};
#endif<|MERGE_RESOLUTION|>--- conflicted
+++ resolved
@@ -30,19 +30,14 @@
   void ConservedToPrimitive(AthenaArray<Real> &cons, const AthenaArray<Real> &prim_old,
     const InterfaceField &b, AthenaArray<Real> &prim, AthenaArray<Real> &bcc);
 
-<<<<<<< HEAD
-  Real SoundSpeed(const Real prim[NFLUID]); 
-  Real FastMagnetosonicSpeed(const Real prim[((NFLUID)+(NFIELD)-1)], const Real bx); 
+  Real SoundSpeed(const Real prim[(NFLUID)]); 
+  Real FastMagnetosonicSpeed(const Real prim[(NWAVE)], const Real bx); 
   void FastMagnetosonicSpeedsRelativistic(Real rho, Real pgas,
       Real vx, Real vy, Real vz,
       Real ut, Real ux, Real uy, Real uz,
       Real bx, Real by, Real bz,
       Real bcovt, Real bcovx, Real bcovy, Real bcovz,
       Real &lambda_plus, Real &lambda_minus);
-=======
-  Real SoundSpeed(const Real prim[(NFLUID)]); 
-  Real FastMagnetosonicSpeed(const Real prim[(NWAVE)], const Real bx); 
->>>>>>> 3cd50c28
   Real GetGamma() const {return gamma_;}
   Real GetIsoSoundSpeed() const {return iso_sound_speed_;}
   Real GetDensityFloor() const {return density_floor_;}
